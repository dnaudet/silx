--- conflicted
+++ resolved
@@ -34,11 +34,7 @@
 __contact__ = "Jerome.Kieffer@ESRF.eu"
 __license__ = "MIT"
 __copyright__ = "2012-2017 European Synchrotron Radiation Facility, Grenoble, France"
-<<<<<<< HEAD
-__date__ = "12/10/2017"
-=======
 __date__ = "16/10/2017"
->>>>>>> 37bd00a8
 __status__ = "stable"
 __all__ = ["ocl", "pyopencl", "mf", "release_cl_buffers", "allocate_cl_buffers",
            "measure_workgroup_size", "kernel_workgroup_size"]
@@ -403,13 +399,8 @@
         # Nothing found
         return None
 
-<<<<<<< HEAD
-    def create_context(self, devicetype="ALL", useFp64=False, platformid=None,
-                       deviceid=None, memory=None, cached=True):
-=======
     def create_context(self, devicetype="ALL", memory=None, useFp64=False,
                        platformid=None, deviceid=None, cached=True):
->>>>>>> 37bd00a8
         """
         Choose a device and initiate a context.
 
@@ -423,7 +414,6 @@
         :param useFp64: boolean specifying if double precision will be used
         :param platformid: integer
         :param deviceid: integer
-        :param memory: minimum amunt of RAM of the device
         :param cached: True if we want to cache the context
         :return: OpenCL context on the selected device
         """
@@ -436,13 +426,8 @@
             platformid, deviceid = pyopencl_ctx
         else:
             if useFp64:
-<<<<<<< HEAD
-                ids = ocl.select_device(type=devicetype, extensions=["cl_khr_int64_base_atomics"],
-                                        memory=memory)
-=======
                 ids = ocl.select_device(type=devicetype, memory=memory,
                                         extensions=["cl_khr_int64_base_atomics"])
->>>>>>> 37bd00a8
             else:
                 ids = ocl.select_device(dtype=devicetype, memory=memory)
             if ids:
