--- conflicted
+++ resolved
@@ -37,11 +37,7 @@
 __contact__ = "jerome.kieffer@esrf.eu"
 __license__ = "MIT"
 __copyright__ = "2013 European Synchrotron Radiation Facility, Grenoble, France"
-<<<<<<< HEAD
 __date__ = "12/01/2018"
-=======
-__date__ = "09/11/2017"
->>>>>>> 2f22395b
 
 import os
 import unittest
