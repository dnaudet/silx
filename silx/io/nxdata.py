# coding: utf-8
# /*##########################################################################
#
# Copyright (c) 2017-2018 European Synchrotron Radiation Facility
#
# Permission is hereby granted, free of charge, to any person obtaining a copy
# of this software and associated documentation files (the "Software"), to deal
# in the Software without restriction, including without limitation the rights
# to use, copy, modify, merge, publish, distribute, sublicense, and/or sell
# copies of the Software, and to permit persons to whom the Software is
# furnished to do so, subject to the following conditions:
#
# The above copyright notice and this permission notice shall be included in
# all copies or substantial portions of the Software.
#
# THE SOFTWARE IS PROVIDED "AS IS", WITHOUT WARRANTY OF ANY KIND, EXPRESS OR
# IMPLIED, INCLUDING BUT NOT LIMITED TO THE WARRANTIES OF MERCHANTABILITY,
# FITNESS FOR A PARTICULAR PURPOSE AND NONINFRINGEMENT. IN NO EVENT SHALL THE
# AUTHORS OR COPYRIGHT HOLDERS BE LIABLE FOR ANY CLAIM, DAMAGES OR OTHER
# LIABILITY, WHETHER IN AN ACTION OF CONTRACT, TORT OR OTHERWISE, ARISING FROM,
# OUT OF OR IN CONNECTION WITH THE SOFTWARE OR THE USE OR OTHER DEALINGS IN
# THE SOFTWARE.
#
# ###########################################################################*/
"""This module provides a collection of functions to work with h5py-like
groups following the NeXus *NXdata* specification.

See http://download.nexusformat.org/sphinx/classes/base_classes/NXdata.html

"""
import logging
import os
import os.path
import numpy
from .utils import is_dataset, is_group, is_file
from silx.third_party import six

try:
    import h5py
except ImportError:
    h5py = None

__authors__ = ["P. Knobel"]
__license__ = "MIT"
__date__ = "12/02/2018"

_logger = logging.getLogger(__name__)


_INTERPDIM = {"scalar": 0,
              "spectrum": 1,
              "image": 2,
              "rgba-image": 3,  # "hsla-image": 3, "cmyk-image": 3, # TODO
              "vertex": 1}  # 3D scatter: 1D signal + 3 axes (x, y, z) of same legth
"""Number of signal dimensions associated to each possible @interpretation
attribute.
"""


def _nxdata_warning(msg):
    """Log a warning message prefixed with
    *"NXdata warning: "*

    :param str msg: Warning message
    """
    _logger.warning("NXdata warning: " + msg)


def get_attr_as_string(item, attr_name, default=None):
    """Return item.attrs[attr_name]. If it is a byte-string or an array of
    byte-strings, return it as a default python string.

    For Python 3, this involves a coercion from bytes into unicode.
    For Python 2, there is nothing special to do, as strings are bytes.

    :param item: Group or dataset
    :param attr_name: Attribute name
    :param default: Value to be returned if attribute is not found.
    :return: item.attrs[attr_name]
    """
    attr = item.attrs.get(attr_name, default)
    if six.PY2:
        return attr
    if six.PY3:
        if hasattr(attr, "decode"):
            # byte-string
            return attr.decode("utf-8")
        elif isinstance(attr, numpy.ndarray) and hasattr(attr[0], "decode"):
            # array of byte-strings
            return [element.decode("utf-8") for element in attr]
        else:
            # attr is not a byte-string
            return attr


def is_valid_nxdata(group):   # noqa
    """Check if a h5py group is a **valid** NX_data group.

    If the group does not have attribute *@NX_class=NXdata*, this function
    simply returns *False*.

    Else, warning messages are logged to troubleshoot malformed NXdata groups
    prior to returning *False*.

    :param group: h5py-like group
    :return: True if this NXdata group is valid.
    :raise TypeError: if group is not a h5py group, a spech5 group,
        or a fabioh5 group
    """
    if not is_group(group):
        raise TypeError("group must be a h5py-like group")
    if get_attr_as_string(group, "NX_class") != "NXdata":
        return False
    if "signal" not in group.attrs:
        _nxdata_warning("NXdata group does not define a signal attr. "
                        "Testing legacy specification.")
        signal_name = None
        for key in group:
            if "signal" in group[key].attrs:
                signal_name = key
                signal_attr = group[key].attrs["signal"]
                if signal_attr in [1, b"1", u"1"]:
                    # This is the main (default) signal
                    break
        if signal_name is None:
            _nxdata_warning("No dataset with a @signal=1 attr found")
            return False
    else:
        signal_name = get_attr_as_string(group, "signal")

    if signal_name not in group or not is_dataset(group[signal_name]):
        _nxdata_warning(
            "Cannot find signal dataset '%s' in NXdata group" % signal_name)
        return False

    auxiliary_signals_names = get_attr_as_string(group, "auxiliary_signals",
                                                 default=[])
    if isinstance(auxiliary_signals_names, (six.text_type, six.binary_type)):
        auxiliary_signals_names = [auxiliary_signals_names]
    for asn in auxiliary_signals_names:
        if asn not in group or not is_dataset(group[asn]):
            _nxdata_warning(
                "Cannot find auxiliary signal dataset '%s' in NXdata group" % asn)
            return False
        if group[signal_name].shape != group[asn].shape:
            _nxdata_warning("Auxiliary signal dataset '%s' does not" % asn +
                            " have the same shape as the main signal.")
            return False

    ndim = len(group[signal_name].shape)

    if "axes" in group.attrs:
        axes_names = get_attr_as_string(group, "axes")
        if isinstance(axes_names, (six.text_type, six.binary_type)):
            axes_names = [axes_names]

        if 1 < ndim < len(axes_names):
            # ndim = 1 with several axes could be a scatter
            _nxdata_warning(
                "More @axes defined than there are " +
                "signal dimensions: " +
                "%d axes, %d dimensions." % (len(axes_names), ndim))
            return False

        # case of less axes than dimensions: number of axes must match
        # dimensionality defined by @interpretation
        if ndim > len(axes_names):
            interpretation = get_attr_as_string(group[signal_name], "interpretation")
            if interpretation is None:
                interpretation = get_attr_as_string(group, "interpretation")
            if interpretation is None:
                _nxdata_warning("No @interpretation and not enough" +
                                " @axes defined.")
                return False

            if interpretation not in _INTERPDIM:
                _nxdata_warning("Unrecognized @interpretation=" + interpretation +
                                " for data with wrong number of defined @axes.")
                return False
            if interpretation == "rgba-image":
                if ndim != 3 or group[signal_name].shape[-1] not in [3, 4]:
                    _nxdata_warning(
                        "Inconsistent RGBA Image. Expected 3 dimensions with " +
                        "last one of length 3 or 4. Got ndim=%d " % ndim +
                        "with last dimension of length %d." % group[signal_name].shape[-1])
                    return False
                if len(axes_names) != 2:
                    _nxdata_warning(
                        "Inconsistent number of axes for RGBA Image. Expected "
                        "3, but got %d." % ndim)
                    return False

            elif len(axes_names) != _INTERPDIM[interpretation]:
                _nxdata_warning(
                    "%d-D signal with @interpretation=%s " % (ndim, interpretation) +
                    "must define %d or %d axes." % (ndim, _INTERPDIM[interpretation]))
                return False

        # Test consistency of @uncertainties
        uncertainties_names = get_attr_as_string(group, "uncertainties")
        if uncertainties_names is None:
            uncertainties_names = get_attr_as_string(group[signal_name], "uncertainties")
        if isinstance(uncertainties_names, str):
            uncertainties_names = [uncertainties_names]
        if uncertainties_names is not None:
            if len(uncertainties_names) != len(axes_names):
                _nxdata_warning("@uncertainties does not define the same " +
                                "number of fields than @axes")
                return False

        # Test individual axes
        is_scatter = True   # true if all axes have the same size as the signal
        signal_size = 1
        for dim in group[signal_name].shape:
            signal_size *= dim
        polynomial_axes_names = []
        for i, axis_name in enumerate(axes_names):

            if axis_name == ".":
                continue
            if axis_name not in group or not is_dataset(group[axis_name]):
                _nxdata_warning("Could not find axis dataset '%s'" % axis_name)
                return False

            axis_size = 1
            for dim in group[axis_name].shape:
                axis_size *= dim

            if len(group[axis_name].shape) != 1:
                # too me, it makes only sense to have a n-D axis if it's total
                # size is exactly the signal's size (weird n-d scatter)
                if axis_size != signal_size:
                    _nxdata_warning("Axis %s is not a 1D dataset" % axis_name +
                                    " and its shape does not match the signal's shape")
                    return False
                axis_len = axis_size
            else:
                # for a  1-d axis,
                fg_idx = group[axis_name].attrs.get("first_good", 0)
                lg_idx = group[axis_name].attrs.get("last_good", len(group[axis_name]) - 1)
                axis_len = lg_idx + 1 - fg_idx

            if axis_len != signal_size:
                if axis_len not in group[signal_name].shape + (1, 2):
                    _nxdata_warning(
                        "Axis %s number of elements does not " % axis_name +
                        "correspond to the length of any signal dimension,"
                        " it does not appear to be a constant or a linear calibration," +
                        " and this does not seem to be a scatter plot.")
                    return False
                elif axis_len in (1, 2):
                    polynomial_axes_names.append(axis_name)
                is_scatter = False
            else:
                if not is_scatter:
                    _nxdata_warning(
                        "Axis %s number of elements is equal " % axis_name +
                        "to the length of the signal, but this does not seem" +
                        " to be a scatter (other axes have different sizes)")
                    return False

            # Test individual uncertainties
            errors_name = axis_name + "_errors"
            if errors_name not in group and uncertainties_names is not None:
                errors_name = uncertainties_names[i]
                if errors_name in group and axis_name not in polynomial_axes_names:
                    if group[errors_name].shape != group[axis_name].shape:
                        _nxdata_warning(
                            "Errors '%s' does not have the same " % errors_name +
                            "dimensions as axis '%s'." % axis_name)
                        return False

    # test dimensions of errors associated with signal
    if "errors" in group and is_dataset(group["errors"]):
        if group["errors"].shape != group[signal_name].shape:
            _nxdata_warning("Dataset containing standard deviations must " +
                            "have the same dimensions as the signal.")
            return False
    return True


class NXdata(object):
    """

    :param group: h5py-like group following the NeXus *NXdata* specification.
    """
    def __init__(self, group):
        if not is_valid_nxdata(group):
            raise TypeError("group is not a valid NXdata class")
        super(NXdata, self).__init__()

        self._is_scatter = None
        self._axes = None

        self.group = group
        """h5py-like group object compliant with NeXus NXdata specification.
        """

        self.signal = self.group[self.signal_dataset_name]
        """Main signal dataset in this NXdata group.

        In case more than one signal is present in this group,
        the other ones can be found in :attr:`auxiliary_signals`.
        """

        self.signal_name = get_attr_as_string(self.signal, "long_name")
        """Signal long name, as specified in the @long_name attribute of the
        signal dataset. If not specified, the dataset name is used."""
        if self.signal_name is None:
            self.signal_name = self.signal_dataset_name

        # ndim will be available in very recent h5py versions only
        self.signal_ndim = getattr(self.signal, "ndim",
                                   len(self.signal.shape))

        self.signal_is_0d = self.signal_ndim == 0
        self.signal_is_1d = self.signal_ndim == 1
        self.signal_is_2d = self.signal_ndim == 2
        self.signal_is_3d = self.signal_ndim == 3

        self.axes_names = []
        """List of axes names in a NXdata group.

        This attribute is similar to :attr:`axes_dataset_names` except that
        if an axis dataset has a "@long_name" attribute, it will be used
        instead of the dataset name.
        """
        # check if axis dataset defines @long_name
        for i, dsname in enumerate(self.axes_dataset_names):
            if dsname is not None and "long_name" in self.group[dsname].attrs:
                self.axes_names.append(get_attr_as_string(self.group[dsname], "long_name"))
            else:
                self.axes_names.append(dsname)

        # excludes scatters
        self.signal_is_1d = self.signal_is_1d and len(self.axes) <= 1  # excludes n-D scatters

    @property
    def signal_dataset_name(self):
        """Name of the main signal dataset."""
        signal_dataset_name = get_attr_as_string(self.group, "signal")
        if signal_dataset_name is None:
            # find a dataset with @signal == 1
            for dsname in self.group:
                signal_attr = self.group[dsname].attrs.get("signal")
                if signal_attr in [1, b"1", u"1"]:
                    # This is the main (default) signal
                    signal_dataset_name = dsname
                    break
        assert signal_dataset_name is not None
        return signal_dataset_name

    @property
    def auxiliary_signals_dataset_names(self):
        """Sorted list of names of the auxiliary signals datasets.

        These are the names provided by the *@auxiliary_signals* attribute
        on the NXdata group.

        In case the NXdata group does not specify a *@signal* attribute
        but has a dataset with an attribute *@signal=1*,
        we look for datasets with attributes *@signal=2, @signal=3...*
        (deprecated NXdata specification)."""
        signal_dataset_name = get_attr_as_string(self.group, "signal")
        if signal_dataset_name is not None:
            auxiliary_signals_names = get_attr_as_string(self.group, "auxiliary_signals")
            if auxiliary_signals_names is not None:
                if not isinstance(auxiliary_signals_names,
                                  (tuple, list, numpy.ndarray)):
                    # tolerate a single string, but coerce into a list
                    return [auxiliary_signals_names]
                return list(auxiliary_signals_names)
            return []

        # try old spec, @signal=1 (2, 3...) on dataset
        numbered_names = []
        for dsname in self.group:
            if dsname == self.signal_dataset_name:
                # main signal, not auxiliary
                continue
            ds = self.group[dsname]
            signal_attr = ds.attrs.get("signal")
            if signal_attr is not None and not is_dataset(ds):
                _logger.warning("Item %s with @signal=%s is not a dataset (%s)",
                                dsname, signal_attr, type(ds))
                continue
            if signal_attr is not None:
                try:
                    signal_number = int(signal_attr)
                except (ValueError, TypeError):
                    _logger.warning("Could not parse attr @signal=%s on "
                                    "dataset %s as an int",
                                    signal_attr, dsname)
                    continue
                numbered_names.append((signal_number, dsname))
        return [a[1] for a in sorted(numbered_names)]

    @property
    def auxiliary_signals_names(self):
        """List of names of the auxiliary signals.

        Similar to :attr:`auxiliary_signals_dataset_names`, but the @long_name
        is used when this attribute is present, instead of the dataset name.
        """
        signal_names = []
        for asdn in self.auxiliary_signals_dataset_names:
            if "long_name" in self.group[asdn].attrs:
                signal_names.append(self.group[asdn].attrs["long_name"])
            else:
                signal_names.append(asdn)
        return signal_names

    @property
    def auxiliary_signals(self):
        """List of all auxiliary signal datasets."""
        return [self.group[dsname] for dsname in self.auxiliary_signals_dataset_names]

    @property
    def interpretation(self):
        """*@interpretation* attribute associated with the *signal*
        dataset of the NXdata group. ``None`` if no interpretation
        attribute is present.

        The *interpretation* attribute provides information about the last
        dimensions of the signal. The allowed values are:

             - *"scalar"*: 0-D data to be plotted
             - *"spectrum"*: 1-D data to be plotted
             - *"image"*: 2-D data to be plotted
             - *"vertex"*: 3-D data to be plotted

        For example, a 3-D signal with interpretation *"spectrum"* should be
        considered to be a 2-D array of 1-D data. A 3-D signal with
        interpretation *"image"* should be interpreted as a 1-D array (a list)
        of 2-D images. An n-D array with interpretation *"image"* should be
        interpreted as an (n-2)-D array of images.

        A warning message is logged if the returned interpretation is not one
        of the allowed values, but no error is raised and the unknown
        interpretation is returned anyway.
        """
        allowed_interpretations = [None, "scalar", "spectrum", "image",
                                   "rgba-image",  # "hsla-image", "cmyk-image"
                                   "vertex"]

        interpretation = get_attr_as_string(self.signal, "interpretation")
        if interpretation is None:
            interpretation = get_attr_as_string(self.group, "interpretation")

        if interpretation not in allowed_interpretations:
            _logger.warning("Interpretation %s is not valid." % interpretation +
                            " Valid values: " + ", ".join(allowed_interpretations))
        return interpretation

    @property
    def axes(self):
        """List of the axes datasets.

        The list typically has as many elements as there are dimensions in the
        signal dataset, the exception being scatter plots which use a 1D
        signal and multiple 1D axes of the same size.

        If an axis dataset applies to several dimensions of the signal, it
        will be repeated in the list.

        If a dimension of the signal has no dimension scale, `None` is
        inserted in its position in the list.

        .. note::

            The *@axes* attribute should define as many entries as there
            are dimensions in the signal, to avoid  any ambiguity.
            If this is not the case, this implementation relies on the existence
            of an *@interpretation* (*spectrum* or *image*) attribute in the
            *signal* dataset.

        .. note::

            If an axis dataset defines attributes @first_good or @last_good,
            the output will be a numpy array resulting from slicing that
            axis (*axis[first_good:last_good + 1]*).

        :rtype: List[Dataset or 1D array or None]
        """
        if self._axes is not None:
            # use cache
            return self._axes
        axes = []
        for axis_name in self.axes_dataset_names:
            if axis_name is None:
                axes.append(None)
            else:
                axes.append(self.group[axis_name])

        # keep only good range of axis data
        for i, axis in enumerate(axes):
            if axis is None:
                continue
            if "first_good" not in axis.attrs and "last_good" not in axis.attrs:
                continue
            fg_idx = axis.attrs.get("first_good", 0)
            lg_idx = axis.attrs.get("last_good", len(axis) - 1)
            axes[i] = axis[fg_idx:lg_idx + 1]

        self._axes = axes
        return self._axes

    @property
    def axes_dataset_names(self):
        """List of axes dataset names.

        If an axis dataset applies to several dimensions of the signal, its
        name will be repeated in the list.

        If a dimension of the signal has no dimension scale (i.e. there is a
        "." in that position in the *@axes* array), `None` is inserted in the
        output list in its position.
        """
        numbered_names = []     # used in case of @axis=0 (old spec)
        axes_dataset_names = get_attr_as_string(self.group, "axes")
        if axes_dataset_names is None:
            # try @axes on signal dataset (older NXdata specification)
            axes_dataset_names = get_attr_as_string(self.signal, "axes")
            if axes_dataset_names is not None:
                # we expect a comma separated string
                if hasattr(axes_dataset_names, "split"):
                    axes_dataset_names = axes_dataset_names.split(":")
            else:
                # try @axis on the individual datasets (oldest NXdata specification)
                for dsname in self.group:
                    if not is_dataset(self.group[dsname]):
                        continue
                    axis_attr = self.group[dsname].attrs.get("axis")
                    if axis_attr is not None:
                        try:
                            axis_num = int(axis_attr)
                        except (ValueError, TypeError):
                            _logger.warning("Could not interpret attr @axis as"
                                            "int on dataset %s", dsname)
                            continue
                        numbered_names.append((axis_num, dsname))

        ndims = len(self.signal.shape)
        if axes_dataset_names is None:
            if numbered_names:
                axes_dataset_names = []
                numbers = [a[0] for a in numbered_names]
                names = [a[1] for a in numbered_names]
                for i in range(ndims):
                    if i in numbers:
                        axes_dataset_names.append(names[numbers.index(i)])
                    else:
                        axes_dataset_names.append(None)
                return axes_dataset_names
            else:
                return [None] * ndims

        if isinstance(axes_dataset_names, (six.text_type, six.binary_type)):
            axes_dataset_names = [axes_dataset_names]

        for i, axis_name in enumerate(axes_dataset_names):
            if hasattr(axis_name, "decode"):
                axis_name = axis_name.decode()
            if axis_name == ".":
                axes_dataset_names[i] = None

        if len(axes_dataset_names) != ndims:
            if self.is_scatter and ndims == 1:
                # case of a 1D signal with arbitrary number of axes
                return list(axes_dataset_names)
            if self.interpretation != "rgba-image":
                # @axes may only define 1 or 2 axes if @interpretation=spectrum/image.
                # Use the existing names for the last few dims, and prepend with Nones.
                assert len(axes_dataset_names) == _INTERPDIM[self.interpretation]
                all_dimensions_names = [None] * (ndims - _INTERPDIM[self.interpretation])
                for axis_name in axes_dataset_names:
                    all_dimensions_names.append(axis_name)
            else:
                # 2 axes applying to the first two dimensions.
                # The 3rd signal dimension is expected to contain 3(4) RGB(A) values.
                assert len(axes_dataset_names) == 2
                all_dimensions_names = [axn for axn in axes_dataset_names]
                all_dimensions_names.append(None)
            return all_dimensions_names

        return list(axes_dataset_names)

    @property
    def title(self):
        """Plot title. If not found, returns an empty string.

        This attribute does not appear in the NXdata specification, but it is
        implemented in *nexpy* as a dataset named "title" inside the NXdata
        group. This dataset is expected to contain text.

        Because the *nexpy* approach could cause a conflict if the signal
        dataset or an axis dataset happened to be called "title", we also
        support providing the title as an attribute of the NXdata group.
        """
        title = self.group.get("title")
        data_dataset_names = [self.signal_name] + self.axes_dataset_names
        if (title is not None and is_dataset(title) and
                "title" not in data_dataset_names):
            return str(title[()])

        title = self.group.attrs.get("title")
        if title is None:
            return ""
        return str(title)

    def get_axis_errors(self, axis_name):
        """Return errors (uncertainties) associated with an axis.

        If the axis has attributes @first_good or @last_good, the output
        is trimmed accordingly (a numpy array will be returned rather than a
        dataset).

        :param str axis_name: Name of axis dataset. This dataset **must exist**.
        :return: Dataset with axis errors, or None
        :raise KeyError: if this group does not contain a dataset named axis_name
        """
        # ensure axis_name is decoded, before comparing it with decoded attributes
        if hasattr(axis_name, "decode"):
            axis_name = axis_name.decode("utf-8")
        if axis_name not in self.group:
            # tolerate axis_name given as @long_name
            for item in self.group:
                long_name = get_attr_as_string(self.group[item], "long_name")
                if long_name is not None and long_name == axis_name:
                    axis_name = item
                    break

        if axis_name not in self.group:
            raise KeyError("group does not contain a dataset named '%s'" % axis_name)

        len_axis = len(self.group[axis_name])

        fg_idx = self.group[axis_name].attrs.get("first_good", 0)
        lg_idx = self.group[axis_name].attrs.get("last_good", len_axis - 1)

        # case of axisname_errors dataset present
        errors_name = axis_name + "_errors"
        if errors_name in self.group and is_dataset(self.group[errors_name]):
            if fg_idx != 0 or lg_idx != (len_axis - 1):
                return self.group[errors_name][fg_idx:lg_idx + 1]
            else:
                return self.group[errors_name]
        # case of uncertainties dataset name provided in @uncertainties
        uncertainties_names = get_attr_as_string(self.group, "uncertainties")
        if uncertainties_names is None:
            uncertainties_names = get_attr_as_string(self.signal, "uncertainties")
        if isinstance(uncertainties_names, str):
            uncertainties_names = [uncertainties_names]
        if uncertainties_names is not None:
            # take the uncertainty with the same index as the axis in @axes
            axes_ds_names = get_attr_as_string(self.group, "axes")
            if axes_ds_names is None:
                axes_ds_names = get_attr_as_string(self.signal, "axes")
            if isinstance(axes_ds_names, str):
                axes_ds_names = [axes_ds_names]
            elif isinstance(axes_ds_names, numpy.ndarray):
                # transform numpy.ndarray into list
                axes_ds_names = list(axes_ds_names)
            assert isinstance(axes_ds_names, list)
            if hasattr(axes_ds_names[0], "decode"):
                axes_ds_names = [ax_name.decode("utf-8") for ax_name in axes_ds_names]
            if axis_name not in axes_ds_names:
                raise KeyError("group attr @axes does not mention a dataset " +
                               "named '%s'" % axis_name)
            errors = self.group[uncertainties_names[list(axes_ds_names).index(axis_name)]]
            if fg_idx == 0 and lg_idx == (len_axis - 1):
                return errors      # dataset
            else:
                return errors[fg_idx:lg_idx + 1]    # numpy array
        return None

    @property
    def errors(self):
        """Return errors (uncertainties) associated with the signal values.

        :return: Dataset with errors, or None
        """
        if "errors" not in self.group:
            return None
        return self.group["errors"]

    @property
    def is_scatter(self):
        """True if the signal is 1D and all the axes have the
        same size as the signal."""
        if self._is_scatter is not None:
            return self._is_scatter
        if not self.signal_is_1d:
            self._is_scatter = False
        else:
            self._is_scatter = True
            sigsize = 1
            for dim in self.signal.shape:
                sigsize *= dim
            for axis in self.axes:
                if axis is None:
                    continue
                axis_size = 1
                for dim in axis.shape:
                    axis_size *= dim
                self._is_scatter = self._is_scatter and (axis_size == sigsize)
        return self._is_scatter

    @property
    def is_x_y_value_scatter(self):
        """True if this is a scatter with a signal and two axes."""
        return self.is_scatter and len(self.axes) == 2

    # we currently have no widget capable of plotting 4D data
    @property
    def is_unsupported_scatter(self):
        """True if this is a scatter with a signal and more than 2 axes."""
        return self.is_scatter and len(self.axes) > 2

    @property
    def is_curve(self):
        """This property is True if the signal is 1D or :attr:`interpretation` is
        *"spectrum"*, and there is at most one axis with a consistent length.
        """
        if self.signal_is_0d or self.interpretation not in [None, "spectrum"]:
            return False
        # the axis, if any, must be of the same length as the last dimension
        # of the signal, or of length 2 (a + b *x scale)
        if self.axes[-1] is not None and len(self.axes[-1]) not in [
                self.signal.shape[-1], 2]:
            return False
        if self.interpretation is None:
            # We no longer test whether x values are monotonic
            # (in the past, in that case, we used to consider it a scatter)
            return self.signal_is_1d
        # everything looks good
        return True

    @property
    def is_image(self):
        """True if the signal is 2D, or 3D with last dimension of length 3 or 4
        and interpretation *rgba-image*, or >2D with interpretation *image*.
        The axes (if any) length must also be consistent with the signal shape.
        """
        if self.interpretation in ["scalar", "spectrum", "scaler"]:
            return False
        if self.signal_is_0d or self.signal_is_1d:
            return False
        if not self.signal_is_2d and \
                        self.interpretation not in ["image", "rgba-image"]:
            return False
        if self.signal_is_3d and self.interpretation == "rgba-image":
            if self.signal.shape[-1] not in [3, 4]:
                return False
            img_axes = self.axes[0:2]
            img_shape = self.signal.shape[0:2]
        else:
            img_axes = self.axes[-2:]
            img_shape = self.signal.shape[-2:]
        for i, axis in enumerate(img_axes):
            if axis is not None and len(axis) not in [img_shape[i], 2]:
                return False

        return True

    @property
    def is_stack(self):
        """True in the signal is at least 3D and interpretation is not
        "scalar", "spectrum", "image" or "rgba-image".
        The axes length must also be consistent with the last 3 dimensions
        of the signal.
        """
        if self.signal_ndim < 3 or self.interpretation in [
                "scalar", "scaler", "spectrum", "image", "rgba-image"]:
            return False
        stack_shape = self.signal.shape[-3:]
        for i, axis in enumerate(self.axes[-3:]):
            if axis is not None and len(axis) not in [stack_shape[i], 2]:
                return False
        return True


def is_NXentry_with_default_NXdata(group):
    """Return True if group is a valid NXentry defining a valid default
    NXdata."""
    if not is_group(group):
        return False

    if get_attr_as_string(group, "NX_class") != "NXentry":
        return False

    default_nxdata_name = group.attrs.get("default")
    if default_nxdata_name is None or default_nxdata_name not in group:
        return False

    default_nxdata_group = group.get(default_nxdata_name)

    if not is_group(default_nxdata_group):
        return False

    return is_valid_nxdata(default_nxdata_group)


def is_NXroot_with_default_NXdata(group):
    """Return True if group is a valid NXroot defining a default NXentry
    defining a valid default NXdata."""
    if not is_group(group):
        return False

    # A NXroot is supposed to be at the root of a data file, and @NX_class
    # is therefore optional. We accept groups that are not located at the root
    # if they have @NX_class=NXroot (use case: several nexus files archived
    # in a single HDF5 file)
    if get_attr_as_string(group, "NX_class") != "NXroot" and not is_file(group):
        return False

    default_nxentry_name = group.attrs.get("default")
    if default_nxentry_name is None or default_nxentry_name not in group:
        return False

    default_nxentry_group = group.get(default_nxentry_name)
    return is_NXentry_with_default_NXdata(default_nxentry_group)


def get_default(group):
    """Return a :class:`NXdata` object corresponding to the default NXdata group
    in the group specified as parameter.

    This function can find the NXdata if the group is already a NXdata, or
    if it is a NXentry defining a default NXdata, or if it is a NXroot
    defining such a default valid NXentry.

    Return None if no valid NXdata could be found.

    :param group: h5py-like group following the Nexus specification
        (NXdata, NXentry or NXroot).
    :return: :class:`NXdata` object or None
    :raise TypeError: if group is not a h5py-like group
    """
    if not is_group(group):
        raise TypeError("Provided parameter is not a h5py-like group")

    if is_NXroot_with_default_NXdata(group):
        default_entry = group[group.attrs["default"]]
        default_data = default_entry[default_entry.attrs["default"]]
    elif is_NXentry_with_default_NXdata(group):
        default_data = group[group.attrs["default"]]
    elif is_valid_nxdata(group):
        default_data = group
    else:
        return None

    return NXdata(default_data)


def save_NXdata(filename, signal, axes=None,
                signal_name="data", axes_names=None,
                signal_long_name=None, axes_long_names=None,
                signal_errors=None, axes_errors=None,
                title=None, interpretation=None,
                nxentry_name="entry", nxdata_name=None):
    """Write data to an NXdata group.

    .. note::

        No consistency checks are made regarding the dimensionality of the
        signal and number of axes. The user is responsible for providing
        meaningful data, that can be interpreted by visualization software.

    :param str filename: Path to output file. If the file does not
        exists, it is created.
    :param numpy.ndarray signal: Signal array.
<<<<<<< HEAD
    :param List[numpy.ndarray] axes: List of axes arrays.
    :param str signal_name: Name of signal dataset, in output file
    :param List[str] axes_names: List of dataset names for axes, in
        output file
    :param str signal_long_name: *@long_name* attribute for signal, or None.
    :param  axes_long_names: None, or list of long names
        for axes
    :type axes_long_names: List[str, None]
    :param numpy.ndarray signal_errors: Array of errors associated with the
        signal
    :param axes_errors: List of arrays of errors
        associated with each axis
    :type axes_errors: List[numpy.ndarray, None]
=======
    :param List[numpy.ndarray) axes: List of axes arrays.
    :param str signal_name: Name of signal dataset, in output file
    :param List[str] axes_names: List of dataset names for axes, in
        output file. If not provided, defaults to ["dim0", "dim1"...].
    :param str signal_long_name: *@long_name* attribute for signal, or None.
    :param List[str or None] axes_long_names: None, or list of long names
        for axes.
    :param numpy.ndarray signal_errors: Array of errors associated with the
        signal.
    :param List[numpy.ndarray or None] axes_errors: List of arrays of errors
        associated with each axis.
>>>>>>> 4c309272
    :param str title: Graph title (saved as a "title" dataset) or None.
    :param str interpretation: *@interpretation* attribute ("spectrum",
        "image", "rgba-image" or None). This is only needed in cases of
        ambiguous dimensionality, e.g. a 3D array which represents a RGBA
        image rather than a stack.
    :param str nxentry_name: Name of group in which the NXdata group
        is created. By default, "/entry" is used.

        .. note::

            The Nexus format specification requires for NXdata groups
            be part of a NXentry group.
            The specified group should have attribute *@NX_class=NXentry*, in
            order for the created file to be nexus compliant.
    :param str nxdata_name: Name of NXdata group. If omitted (None), the
        function creates a new group using the first available name ("data0",
        or "data1"...).
        Overwriting an existing group (or dataset) is not supported, you must
        delete it yourself prior to calling this function if this is what you
        want.
    :return: True if save was successful, else False.
    """
    if h5py is None:
        raise ImportError("h5py could not be imported, but is required by "
                          "save_NXdata function")

    if axes_names is not None:
        assert axes is not None, "Axes names defined, but missing axes arrays"
        assert len(axes) == len(axes_names), \
            "Mismatch between number of axes and axes_names"
    if axes is not None and axes_names is None:
        for i, axis in enumerate(axes):
            axes_names.append("dim%d" % i if axis is not None else ".")
    if axes is None:
        axes = []

    # Open file in
    if os.path.exists(filename):
        errmsg = "Cannot write/append to existing path %s"
        if not os.path.isfile(filename):
            errmsg += " (not a file)"
            _logger.error(errmsg, filename)
            return False
        if not os.access(filename, os.W_OK):
            errmsg += " (no permission to write)"
            _logger.error(errmsg, filename)
            return False
        mode = "r+"
    else:
        mode = "w-"

    with h5py.File(filename, mode=mode) as h5f:
        # get or create entry
        if nxentry_name is not None:
            entry = h5f.require_group(nxentry_name)
            if "default" not in h5f.attrs:
                # NXroot@default attribute
                h5f.attrs["default"] = nxentry_name
                # TODO: add @NX_class: NXentry?
        else:
            # write NXdata into the root of the file (invalid nexus!)
            entry = h5f

        # Create NXdata group
        if nxdata_name is not None:
            if nxdata_name in entry:
                _logger.error("Cannot assign an NXdata group to an existing"
                              " group or dataset")
                return False
        else:
            # no name specified, take one that is available
            nxdata_name = "data0"
            i = 1
            while nxdata_name in entry:
                _logger.info("%s item already exists in NXentry group," +
                             " trying %s", nxdata_name, "data%d" % i)
                nxdata_name = "data%d" % i
                i += 1

        data_group = entry.create_group(nxdata_name)
        data_group.attrs["NX_class"] = "NXdata"
        data_group.attrs["signal"] = signal_name
        if axes:
            data_group.attrs["axes"] = numpy.array(
                    axes_names,
                    dtype=h5py.special_dtype(vlen=six.text_type))      # variable length UTF-8
        if title:
            # not in NXdata spec, but implemented by nexpy
            data_group["title"] = title
            # better way imho
            data_group.attrs["title"] = title

        signal_dataset = data_group.create_dataset(signal_name,
                                                   data=signal)
        if signal_long_name:
            signal_dataset.attrs["long_name"] = signal_long_name
        if interpretation:
            signal_dataset.attrs["interpretation"] = interpretation

        for i, axis_array in enumerate(axes):
            if axis_array is None:
                assert axes_names[i] in [".", None], \
                    "Axis name defined for dim %d but no axis array" % i
                continue
            axis_dataset = data_group.create_dataset(axes_names[i],
                                                     data=axis_array)
            if axes_long_names is not None:
                axis_dataset.attrs["long_name"] = axes_long_names[i]

        if signal_errors is not None:
            data_group.create_dataset("errors",
                                      data=signal_errors)

        if axes_errors is not None:
            assert isinstance(axes_errors, (list, tuple)), \
                "axes_errors must be a list or a tuple of ndarray or None"
            assert len(axes_errors) == len(axes_names), \
                "Mismatch between number of axes_errors and axes_names"
            for i, axis_errors in enumerate(axes_errors):
                if axis_errors is not None:
                    dsname = axes_names[i] + "_errors"
                    data_group.create_dataset(dsname,
                                              data=axis_errors)
        if "default" not in entry.attrs:
            # NXentry@default attribute
            entry.attrs["default"] = nxdata_name

    return True<|MERGE_RESOLUTION|>--- conflicted
+++ resolved
@@ -870,7 +870,6 @@
     :param str filename: Path to output file. If the file does not
         exists, it is created.
     :param numpy.ndarray signal: Signal array.
-<<<<<<< HEAD
     :param List[numpy.ndarray] axes: List of axes arrays.
     :param str signal_name: Name of signal dataset, in output file
     :param List[str] axes_names: List of dataset names for axes, in
@@ -884,19 +883,6 @@
     :param axes_errors: List of arrays of errors
         associated with each axis
     :type axes_errors: List[numpy.ndarray, None]
-=======
-    :param List[numpy.ndarray) axes: List of axes arrays.
-    :param str signal_name: Name of signal dataset, in output file
-    :param List[str] axes_names: List of dataset names for axes, in
-        output file. If not provided, defaults to ["dim0", "dim1"...].
-    :param str signal_long_name: *@long_name* attribute for signal, or None.
-    :param List[str or None] axes_long_names: None, or list of long names
-        for axes.
-    :param numpy.ndarray signal_errors: Array of errors associated with the
-        signal.
-    :param List[numpy.ndarray or None] axes_errors: List of arrays of errors
-        associated with each axis.
->>>>>>> 4c309272
     :param str title: Graph title (saved as a "title" dataset) or None.
     :param str interpretation: *@interpretation* attribute ("spectrum",
         "image", "rgba-image" or None). This is only needed in cases of
