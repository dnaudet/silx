--- conflicted
+++ resolved
@@ -69,8 +69,6 @@
         viewer.setData(data)
         viewer.setVisible(True)
     """
-<<<<<<< HEAD
-=======
 
     # TODO: Can be removed for silx 0.8
     @classproperty
@@ -132,7 +130,6 @@
     def HDF5_MODE(self):
         return DataViews.HDF5_MODE
 
->>>>>>> c95db740
     displayedViewChanged = qt.Signal(object)
     """Emitted when the displayed view changes"""
 
