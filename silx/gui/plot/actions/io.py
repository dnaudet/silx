--- conflicted
+++ resolved
@@ -115,7 +115,6 @@
     IMAGE_FILTER_CSV_TAB = 'Image data as tab-separated CSV (*.csv)'
     IMAGE_FILTER_RGB_PNG = 'Image as PNG (*.png)'
     IMAGE_FILTER_NXDATA = 'Image as NXdata (%s)' % _NEXUS_HDF5_EXT_STR
-<<<<<<< HEAD
     DEFAULT_IMAGE_FILTERS = (IMAGE_FILTER_EDF,
                              IMAGE_FILTER_TIFF,
                              IMAGE_FILTER_NUMPY,
@@ -124,19 +123,7 @@
                              IMAGE_FILTER_CSV_SEMICOLON,
                              IMAGE_FILTER_CSV_TAB,
                              IMAGE_FILTER_RGB_PNG,
-                             IMAGE_FILTER_RGB_TIFF,
                              IMAGE_FILTER_NXDATA)
-=======
-    IMAGE_FILTERS = (IMAGE_FILTER_EDF,
-                     IMAGE_FILTER_TIFF,
-                     IMAGE_FILTER_NUMPY,
-                     IMAGE_FILTER_ASCII,
-                     IMAGE_FILTER_CSV_COMMA,
-                     IMAGE_FILTER_CSV_SEMICOLON,
-                     IMAGE_FILTER_CSV_TAB,
-                     IMAGE_FILTER_RGB_PNG,
-                     IMAGE_FILTER_NXDATA)
->>>>>>> 555bbc6f
 
     SCATTER_FILTER_NXDATA = 'Scatter as NXdata (%s)' % _NEXUS_HDF5_EXT_STR
     DEFAULT_SCATTER_FILTERS = (SCATTER_FILTER_NXDATA,)
